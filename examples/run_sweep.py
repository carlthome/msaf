--- conflicted
+++ resolved
@@ -124,11 +124,7 @@
                         default="pcp",
                         type=str,
                         help="Type of features",
-<<<<<<< HEAD
-                        choices=["pcp", "tonnetz", "mfcc", "cqt"])
-=======
-                        choices=["hpcp", "tonnetz", "mfcc", "cqt", "tempogram"])
->>>>>>> 7ef3a9cd
+                        choices=["pcp", "tonnetz", "mfcc", "cqt", "tempogram"])
     parser.add_argument("-b",
                         action="store_true",
                         dest="annot_beats",
