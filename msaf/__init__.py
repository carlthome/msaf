"""Top-level module for MSAF."""

__author__ = "Oriol Nieto"
__copyright__ = "Copyright 2016, Music and Audio Research Lab (MARL)"
__license__ = "MIT"
__email__ = "oriol.nieto@gmail.com"

from .version import version as __version__

# Analysis Params
class Anal():
    sample_rate = 22050
    frame_size = 4096
    hop_size = 1024
    mfcc_coeff = 14
    n_mels = 128
    window_type = "blackmanharris62"
    n_octaves = 6
    f_min = 27.5   # Minimum frequency for chroma
    cqt_bins = 84

# Default algorithms for msaf
DEFAULT_BOUND_ID = "sf"
DEFAULT_LABEL_ID = None

# Import all submodules (for each task)
from . import featextract
from . import input_output as io
from . import eval
from . import plotting
from . import utils
from . import algorithms
from . import run
from .run import process
from .input_output import get_all_boundary_algorithms
from .input_output import get_all_label_algorithms

# Global Config
prefix_dict = {
    "Cerulean": "large_scale",
    "Epiphyte": "function",
    "Isophonics": "function",
    "SALAMI": "large_scale",
    "SPAM": "large_scale"
}

results_dir = "results"
results_ext = ".csv"
out_boundaries_ext = "-bounds.wav"
minimum__frames = 10


class Dataset():
    # Directories
    audio_dir = "audio"
    estimations_dir = "estimations"
    features_dir = "features"
    references_dir = "references"

    # Extensions
    estimations_ext = ".jams"
    features_ext = ".json"
    references_ext = ".jams"
    audio_exts = [".wav", ".mp3", ".aif"]


feat_dict = {
    'sf': 'pcp',
    'levy':   'pcp',
    'foote':   'pcp',
    'siplca':   '',
    'olda':   '',
    'cnmf':   'pcp',
    '2dfmc':   ''
}

<<<<<<< HEAD
AVAILABLE_FEATS = ["pcp", "mfcc", "cqt", "tonnetz"]
=======
AVAILABLE_FEATS = ["hpcp", "mfcc", "cqt", "tonnetz", "tempogram"]
>>>>>>> 7ef3a9cd
<|MERGE_RESOLUTION|>--- conflicted
+++ resolved
@@ -74,8 +74,4 @@
     '2dfmc':   ''
 }
 
-<<<<<<< HEAD
-AVAILABLE_FEATS = ["pcp", "mfcc", "cqt", "tonnetz"]
-=======
-AVAILABLE_FEATS = ["hpcp", "mfcc", "cqt", "tonnetz", "tempogram"]
->>>>>>> 7ef3a9cd
+AVAILABLE_FEATS = ["pcp", "mfcc", "cqt", "tonnetz", "tempogram"]