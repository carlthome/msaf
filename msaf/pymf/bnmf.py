--- conflicted
+++ resolved
@@ -78,20 +78,14 @@
     _LAMB_INCREASE_H = 1.1
 
     def update_h(self):
-<<<<<<< HEAD
-        H1 = np.dot(self.W.T, self.data[:,:]) + 3.0*self._lamb_H*(self.H**2)
-        H2 = np.linalg.multi_dot([self.W.T,self.W, self.H]) + 2*self._lamb_H*(self.H**3) + self._lamb_H*self.H + 10**-9
-        self.H *= H1/H2
-=======
         H1 = np.dot(self.W.T, self.data[:, :]) + 3.0 * self._lamb_H * (self.H**2)
         H2 = (
-            np.dot(np.dot(self.W.T, self.W), self.H)
+            np.linalg.multi_dot([self.W.T, self.W, self.H])
             + 2 * self._lamb_H * (self.H**3)
             + self._lamb_H * self.H
             + 10**-9
         )
         self.H *= H1 / H2
->>>>>>> 897d51c8
 
         self._lamb_W = self._LAMB_INCREASE_W * self._lamb_W
         self._lamb_H = self._LAMB_INCREASE_H * self._lamb_H
